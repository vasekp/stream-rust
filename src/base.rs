use std::fmt::{Display, Formatter, Debug};
use std::ops::RangeBounds;
use dyn_clone::DynClone;
use crate::utils::describe_range;
use num::{Signed, One, Zero};
use crate::keywords::find_keyword;
use std::cell::Cell;
pub use crate::alphabet::*;

/// The type for representing all numbers in Stream. The requirement is that it allows
/// arbitrary-precision integer arithmetics. Currently alias to BigInt, but may become an i64 with
/// BigInt fallback in the future for better performance.
pub type Number = num::BigInt;

pub(crate) trait NumWithin : PartialOrd {
    fn check_within(&self, range: impl RangeBounds<Self>) -> Result<(), StreamError>;
}

impl NumWithin for Number {
    fn check_within(&self, range: impl RangeBounds<Self>) -> Result<(), StreamError> {
        match range.contains(self) {
            true => Ok(()),
            false => Err(format!("expected {}, found {}", describe_range(&range), &self).into())
        }
    }
}


/// A trait for the ability to turn a Stream language object (notably, [`Expr`]) into an input form.
pub trait Describe {
    /// Construct a string representation of `self`. This is meant for storing object across
    /// sessions. The resulting `String` must be a syntactically valid input that reconstruct a
    /// copy of the original object on [`parser::parse()`](crate::parser::parse()) and
    /// [`Expr::eval()`].
    fn describe(&self) -> String;
}


/// An `Item` is a concrete value or stream, the result of evaluation of a [`Node`].
pub enum Item {
    Number(Number),
    Bool(bool),
    Char(Char),
    Stream(Box<dyn Stream>)
}

impl Item {
    pub fn new_number(value: impl Into<Number>) -> Item {
        Item::Number(value.into())
    }

    pub fn new_bool(value: bool) -> Item {
        Item::Bool(value)
    }

    pub fn new_char(value: impl Into<Char>) -> Item {
        Item::Char(value.into())
    }

    pub fn new_stream(value: impl Stream + 'static) -> Item {
        Item::Stream(Box::new(value))
    }

    pub fn as_num(&self) -> Result<&Number, StreamError> {
        match self {
            Item::Number(x) => Ok(x),
            _ => Err(format!("expected number, found {:?}", &self).into())
        }
    }

    pub fn into_num(self) -> Result<Number, StreamError> {
        self.as_num().map(ToOwned::to_owned)
    }

    pub fn check_num(&self) -> Result<(), StreamError> {
        self.as_num().map(|_| ())
    }

    pub fn as_char(&self) -> Result<&Char, StreamError> {
        match self {
            Item::Char(c) => Ok(c),
            _ => Err(format!("expected char, found {:?}", &self).into())
        }
    }

    pub fn as_stream(&self) -> Result<&dyn Stream, StreamError> {
        match self {
            Item::Stream(s) => Ok(&**s),
            _ => Err(format!("expected stream, found {:?}", &self).into())
        }
    }

    pub fn into_stream(self) -> Result<Box<dyn Stream>, StreamError> {
        match self {
            Item::Stream(s) => Ok(s),
            _ => Err(format!("expected stream, found {:?}", &self).into())
        }
    }

    pub fn format(&self, max_len: usize) -> (String, Option<StreamError>) {
        struct Stateful<'item> {
            item: &'item Item,
            cell: ErrorCell
        }

        impl<'item> Display for Stateful<'item> {
            fn fmt(&self, f: &mut Formatter<'_>) -> std::fmt::Result {
                self.item.format_int(f, &self.cell)
            }
        }

        let s = Stateful{item: self, cell: Default::default()};
        let result = format!("{:.*}", max_len, s);
        (result, s.cell.take())
    }

    pub(crate) fn format_int(&self, f: &mut Formatter<'_>, error: &ErrorCell)
        -> std::fmt::Result
    {
        use Item::*;
        match self {
            Number(n) => write!(f, "{n}"),
            Bool(b) => write!(f, "{b}"),
            Char(c) => write!(f, "'{c}'"),
            Stream(s) => (*s).writeout(f, error)
        }
    }

    pub(crate) fn type_str(&self) -> &'static str {
        use Item::*;
        match self {
            Number(_) => "number",
            Bool(_) => "bool",
            Char(_) => "char",
            Stream(s) if s.is_string() => "string",
            Stream(_) => "stream"
        }
    }
}

impl Display for Item {
    fn fmt(&self, f: &mut Formatter<'_>) -> std::fmt::Result {
        self.format_int(f, &Default::default())
    }
}

impl Debug for Item {
    fn fmt(&self, f: &mut Formatter<'_>) -> std::fmt::Result {
        write!(f, "{} ", self.type_str())?;
        self.format_int(f, &Default::default())
    }
}

impl Describe for Item {
    fn describe(&self) -> String {
        use Item::*;
        match self {
            Number(n) if n.is_negative() => format!("({n})"),
            Number(n) => format!("{n}"),
            Bool(b) => format!("{b}"),
            Char(c) => format!("'{c}'"),
            Stream(s) => s.describe()
        }
    }
}

impl PartialEq for Item {
    fn eq(&self, other: &Self) -> bool {
        use Item::*;
        match (self, other) {
            (Number(x1), Number(x2)) => x1 == x2,
            (Bool(x1), Bool(x2)) => x1 == x2,
            (Char(x1), Char(x2)) => x1 == x2,
            _ => todo!()
        }
    }
}

impl Clone for Item {
    fn clone(&self) -> Item {
        use Item::*;
        match self {
            Number(x) => Number(x.clone()),
            Bool(x) => Bool(*x),
            Char(x) => Char(x.clone()),
            Stream(s) => Stream(dyn_clone::clone_box(&**s))
        }
    }
}


/// The runtime error type with an optional indication of the [`Node`] whose construction or
/// evaluation caused it.
///
/// Even though `node` is optional, the intended use is that every function supplies it.
#[derive(PartialEq, Debug)]
pub struct StreamError {
    reason: String,
    node: Option<Node>
}

impl StreamError {
    pub fn new<T>(text: T, node: Node) -> StreamError where T: Into<String> {
        StreamError{reason: text.into(), node: Some(node)}
    }

    pub(crate) fn with_node(mut self, node: Node) -> StreamError {
        if self.node.is_none() {
            self.node = Some(node);
        }
        self
    }
}

impl std::error::Error for StreamError { }

impl<T> From<T> for StreamError where T: Into<String> {
    fn from(text: T) -> StreamError {
        StreamError{reason: text.into(), node: None}
    }
}

impl Display for StreamError {
    fn fmt(&self, f: &mut Formatter<'_>) -> std::fmt::Result {
        match &self.node {
            Some(node) => write!(f, "{}: {}", node.describe(), self.reason),
            None => write!(f, "{}", self.reason)
        }
    }
}

type ErrorCell = Cell<Option<StreamError>>;


/// The common trait for [`Stream`] [`Item`]s. Represents a stream of other [`Item`]s. Internally,
/// types implementing this trait need to hold enough information to produce a reconstructible
/// [`Iterator`].
pub trait Stream: DynClone + Describe {
    /// Create an [`SIterator`] of this stream. Every instance of the iterator must produce the same
    /// values.
    fn iter(&self) -> Box<dyn SIterator>;

    /// Write the contents of the stream (i.e., the items returned by its iterator) in a
    /// human-readable form. This is called by the [`Display`] trait. The formatter may specify a
    /// maximum width (using the `"{:.n}"` syntax), in which case the output is truncated using
    /// ellipsis (the width must be at least 4 to accommodate the string `"[..."`); if no width is
    /// given, first three items are written out.  If an error happens during reading the stream,
    /// it is represented as `"<!>"`.
    ///
    /// If this is `Stream` represents a string, as expressed by its [`Stream::is_string()`]
    /// method, the formatting follows that of a string, including character escapes. If no length
    /// is given, up to 20 characters are printed. Any value returned by the iterator which is not
    /// a [`Char`] is treated as a reading error.
    fn writeout(&self, f: &mut Formatter<'_>, error: &ErrorCell)
        -> std::fmt::Result
    {
        if self.is_string() {
            self.writeout_string(f, error)
        } else {
            self.writeout_stream(f, error)
        }
    }

    #[doc(hidden)]
    fn writeout_stream(&self, f: &mut Formatter<'_>, error: &ErrorCell)
        -> std::fmt::Result
    {
        let mut iter = self.iter();
        let (prec, max) = match f.precision() {
            Some(prec) => (prec, usize::MAX),
            None => (usize::MAX, 3)
        };
        if prec < 4 {
            return Err(std::fmt::Error)
        }
        let mut s = String::new();
        let mut i = 0;
        s.push('[');
        'a: {
            while s.len() < prec && i < max {
                match iter.next() {
                    None => {
                        s.push(']');
                        break 'a;
                    },
                    Some(Ok(item)) => {
                        let plen = s.len();
                        if i > 0 {
                            s += ", ";
                        }
                        let (string, err) = item.format(prec - plen);
                        s += &string;
                        if err.is_some() {
                            error.set(err);
                            break 'a;
                        }
                    },
                    Some(Err(err)) => {
                        s += "<!>";
                        error.set(Some(err));
                        break 'a;
                    }
                };
                i += 1;
            }
            s += match iter.next() {
                None => "]",
                Some(_) => ", ..."
            };
        }
        if s.len() < prec {
            write!(f, "{}", s)
        } else {
            write!(f, "{:.*}...", prec - 3, s)
        }
    }

    #[doc(hidden)]
    fn writeout_string(&self, f: &mut Formatter<'_>, error: &ErrorCell)
        -> std::fmt::Result
    {
        let mut iter = self.iter();
        let (prec, max) = match f.precision() {
            Some(prec) => (prec, usize::MAX),
            None => (usize::MAX, 20)
        };
        if prec < 4 {
            return Err(std::fmt::Error)
        }
        let mut s = String::new();
        let mut i = 0;
        s.push('"');
        'a: {
            while s.len() < prec && i < max {
                match iter.next().map(|res| res.and_then(|it| Ok(it.as_char()?.to_owned()))) {
                    None => {
                        s.push('"');
                        break 'a;
                    },
                    Some(Ok(c)) => {
                        s += &format!("{c:#}");
                    },
                    Some(Err(err)) => {
                        s += "<!>";
                        error.set(Some(err));
                        break 'a;
                    }
                };
                i += 1;
            }
            s += match iter.next() {
                None => "\"",
                Some(_) => "..."
            };
        }
        if s.len() < prec {
            write!(f, "{}", s)
        } else {
            write!(f, "{:.*}...", prec - 3, s)
        }
    }

    /// An indication whether this stream should be treated as a string. The implementation should
    /// only return `true` if it can be sure that the iterator will produce a stream of [`Char`]s.
    /// If so, this affects the behaviour of [`Stream::writeout()`].
    ///
    /// The default implementation returns `false`.
    fn is_string(&self) -> bool {
        false
    }

    /// Returns the length of this stream, in as much information as available *without* consuming
    /// the iterator. See [`Length`] for the possible return values. The default implementation
    /// relies on [`SIterator::len_remain()`] and [`Iterator::size_hint()`] to return one of
    /// `Exact`, `AtMost`, or `Unknown`.
    ///
    /// The return value must be consistent with the actual behaviour of the stream.
    fn length(&self) -> Length {
        use Length::*;
        let iter = self.iter();
        if let Some(len) = iter.len_remain() {
            return Exact(len);
        }
        match iter.size_hint() {
            (_, Some(hi)) => AtMost(hi.into()),
            _ => Unknown
        }
    }
}

impl Display for dyn Stream {
    fn fmt(&self, f: &mut Formatter<'_>) -> std::fmt::Result {
        self.writeout(f, &Default::default())
    }
}


/// The iterator trait returned by [`Stream::iter()`]. Every call to `next` returns either:
/// - `Some(Ok(item))`: any [`Item`] ready for direct consumption,
/// - `Some(Err(err))`: an error occurred at some point,
/// - `None`: the stream ended.
///
/// `next()` should not be called any more after *either* of the two latter conditions.
/// The iterators are not required to be fused and errors are not meant to be recoverable or
/// replicable, so the behaviour of doing so is undefined.
pub trait SIterator: Iterator<Item = Result<Item, StreamError>> {
    /// Returns the number of items remaining in the iterator, if it can be deduced from its
    /// current state. If it can't, or is known to be infinite, returns `None`.
    ///
    /// [`SIterator::skip_n`] may use this value for optimization. It is also used by the default
    /// implementation of [`Stream::length()`]. If you override both methods then you don't need
    /// to override this one, unless you want to use it for similar purposes.
    fn len_remain(&self) -> Option<Number> {
        match self.size_hint() {
            (lo, Some(hi)) if lo == hi => Some(lo.into()),
            _ => None
        }
    }

    /// Inspired by (at the moment, experimental) `Iterator::advance_by()`, advances the iterator
    /// by `n` elements.
    ///
    /// The return value is `Ok(())` if `n` elements were skipped. If the iterator finishes early,
    /// the result is `Err(k)`, where `k` is the number of remaining elements. This is important to
    /// know when multiple iterators are chained. Calling `next()` after this condition is
    /// undefined behaviour.
    ///
    /// The default implementation calls `next()` an appropriate number of times, and thus is
    /// reasonably usable only for small values of `n`, except when `n` is found to exceed the
    /// value given by [`SIterator::len_remain()`].
    ///
    /// # Panics
    /// This function may panic if a negative value is passed in `n`.
    fn skip_n(&mut self, mut n: Number) -> Result<(), Number> {
        assert!(!n.is_negative());
        if let Some(len) = self.len_remain() {
            if n > len {
                return Err(n - len);
            }
        }
        let one = Number::one();
        while !n.is_zero() {
            if self.next().is_none() {
                return Err(n)
            }
            n -= &one;
        }
        Ok(())
    }
}

impl<T, U, V> SIterator for std::iter::Map<T, U>
where T: Iterator<Item = V>,
      U: FnMut(V) -> Result<Item, StreamError>
{ }


/// The enum returned by [`Stream::length()`].
#[derive(Debug, Clone, PartialEq)]
pub enum Length {
    /// The length is known exactly, including empty streams.
    Exact(Number),
    /// The length has a known upper bound.
    AtMost(Number),
    /// The stream is known to be infinite.
    Infinite,
    /// The length is not known but promises to be finite.
    UnknownFinite,
    /// Nothing can be inferred about the length.
    Unknown
}

impl Length {
    fn _at_most(value: &Length) -> Length {
        use Length::*;
        match value {
            Exact(x) => AtMost(x.clone()),
            AtMost(x) => AtMost(x.clone()),
            UnknownFinite => UnknownFinite,
            _ => Unknown
        }
    }
}

impl<T> From<T> for Length where T: Into<Number> {
    fn from(value: T) -> Self {
        Length::Exact(value.into())
    }
}

impl std::ops::Add for Length {
    type Output = Self;

    fn add(self, rhs: Self) -> Self {
        use Length::*;
        match (self, rhs) {
            (_, Infinite) | (Infinite, _) => Infinite,
            (_, Unknown) | (Unknown, _) => Unknown,
            (_, UnknownFinite) | (UnknownFinite, _) => UnknownFinite,
            (Exact(a), Exact(b)) => Exact(a + b),
            (Exact(a) | AtMost(a), Exact(b) | AtMost(b)) => AtMost(a + b)
        }
    }
}


/// Any Stream language expression. This may be either a directly accessible [`Item`] (including
/// e.g. literal expressions) or a [`Node`], which becomes [`Item`] on evaluation.
#[derive(Debug, PartialEq, Clone)]
pub enum Expr {
    Imm(Item),
    Eval(Node)
}

/// A `Node` is a type of [`Expr`] representing a head object along with, optionally, its source
/// and arguments. This is an abstract representation, which may evaluate to a stream or an atomic
/// value, potentially depending on the nature of the source or arguments provided. This evaluation
/// happens in [`Expr::eval()`].
#[derive(Debug, PartialEq, Clone)]
pub struct Node {
    pub head: Head,
    pub source: Option<Box<Expr>>,
    pub args: Vec<Expr>
}

#[derive(Default, Clone)]
pub struct Env { }

impl Env {
    fn is_trivial(&self) -> bool { true }

    pub(crate) fn wrap_describe(&self, expr: impl Into<String> + std::fmt::Display) -> String {
        match self.is_trivial() {
            true => expr.into(),
            false => format!("env({}, {})", self.describe(), expr)
        }
    }

    pub fn alphabet(&self) -> &Alphabet { &Alphabet::Std26 }
}

impl Describe for Env {
    fn describe(&self) -> String { todo!() }
}

/// The head of a [`Node`]. This can either be an identifier (`source.ident(args)`), or a body
/// formed by an entire expression (`source.{body}(args)`). In the latter case, the `source` and
/// `args` are accessed via `#` and `#1`, `#2` etc., respectively.
#[derive(Debug, PartialEq, Clone)]
pub enum Head {
    Symbol(String),
    Oper(String),
    Block(Box<Expr>),
    Repl(char, Option<usize>)
}

impl Expr {
    /// Creates a new `Expr` of a value type.
    pub fn new_imm(item: Item) -> Expr {
        Expr::Imm(item)
    }

    /// Creates a new `Expr` of a node with a symbolic head.
    pub fn new_node(symbol: impl Into<String>, source: Option<Expr>, args: Vec<Expr>) -> Expr {
        Expr::Eval(Node{
            head: Head::Symbol(symbol.into()),
            source: source.map(Box::new),
            args
        })
    }

    /// Creates a new `Expr` of a node with an operation head.
    pub fn new_op(symbol: impl Into<String>, source: Option<Expr>, args: Vec<Expr>) -> Expr {
        Expr::Eval(Node{
            head: Head::Oper(symbol.into()),
            source: source.map(Box::new),
            args
        })
    }

    /// Creates a new `Expr` of a node with an operation head.
    pub fn new_repl(chr: char, ix: Option<usize>) -> Expr {
        Expr::Eval(Node{
            head: Head::Repl(chr, ix),
            source: None,
            args: vec![]
        })
    }

    /// Creates a new `Expr` of a node with a block head.
    pub fn new_block(body: Expr, source: Option<Expr>, args: Vec<Expr>) -> Expr {
        Expr::Eval(Node{
            head: Head::Block(Box::new(body)),
            source: source.map(Box::new),
            args
        })
    }

    /// For an `Expr::Imm(value)`, returns a reference to `value`.
    pub fn as_item(&self) -> Result<&Item, StreamError> {
        match self {
            Expr::Imm(ref item) => Ok(item),
            _ => Err(format!("expected value, found {:?}", self).into()),
        }
    }

    /// For an `Expr::Imm(value)`, returns a owned copy of the `value`.
    pub fn to_item(&self) -> Result<Item, StreamError> {
        match self {
            Expr::Imm(item) => Ok(item.clone()),
            _ => Err(format!("expected value, found {:?}", self).into()),
        }
    }

    pub fn into_node(self) -> Result<Node, StreamError> {
        match self {
            Expr::Eval(node) => Ok(node),
            _ => Err(format!("expected node, found {:?}", self).into()),
        }
    }

    pub(crate) fn apply(self, source: &Option<Box<Expr>>, args: &Vec<Expr>) -> Result<Expr, StreamError> {
        match self {
            Expr::Imm(_) => Ok(self),
            Expr::Eval(node) => match node.head {
                Head::Repl('#', None) => source.as_ref()
                        .ok_or(StreamError::new("no source provided", node))
                        .map(|boxed| (**boxed).clone()),
                Head::Repl('#', Some(ix)) => args.get(ix - 1)
                    .ok_or(StreamError::new("no such input", node))
                    .cloned(),
                _ => Ok(Expr::Eval(node.apply(source, args)?))
            }
        }
    }

    /// Evaluates this `Expr`. If it already describes an `Item`, returns that, otherwise calls
    /// `Node::eval()`.
    pub fn eval(self, env: &Env) -> Result<Item, StreamError> {
        match self {
            Expr::Imm(item) => Ok(item),
<<<<<<< HEAD
            Expr::Eval(node) => node.eval()
=======
            Expr::Eval(node) => node.eval(env),
            Expr::Repl(_, _) => Err(format!("{}: out of context", self.describe()).into())
>>>>>>> 02297fa9
        }
    }
}

impl From<Item> for Expr {
    fn from(item: Item) -> Expr {
        Expr::new_imm(item)
    }
}

impl Describe for Expr {
    fn describe(&self) -> String {
        match self {
            Expr::Imm(item) => item.describe(),
            Expr::Eval(node) => node.describe()
        }
    }
}

impl Node {
    pub(crate) fn check_args(self, source: bool, range: impl RangeBounds<usize>) -> Result<Node, StreamError> {
        use std::ops::Bound::*;
        match (&self.source, source) {
            (Some(_), false) => return Err(StreamError::new("no source accepted", self)),
            (None, true) => return Err(StreamError::new("source requested", self)),
            _ => { }
        };
        if range.contains(&self.args.len()) {
            Ok(self)
        } else {
            Err(StreamError::new(
                    match (range.start_bound(), range.end_bound()) {
                        (Included(0), Included(0)) => "no arguments allowed".to_string(),
                        _ => format!("{} arguments required", describe_range(&range))
                    }, self))
        }
    }

    /// Evaluates this `Node` to an `Item`. This is the point at which it is decided whether it
    /// describes an atomic constant or a stream.
    ///
    /// The evaluation is done by finding the head of the node in a global keyword table.
    /// Locally defined symbols aren't handled here.
    // Note to self: for assignments, this will happen in Session::process. For `with`, this will
    // happen in Expr::apply(Context).
    pub fn eval(self, env: &Env) -> Result<Item, StreamError> {
        match self.head {
            Head::Symbol(ref sym) | Head::Oper(ref sym) => match find_keyword(sym) {
                Ok(func) => func(self, env),
                Err(e) => Err(e.with_node(self))
            },
<<<<<<< HEAD
            Head::Block(blk) => (*blk).apply(&self.source, &self.args)?.eval(),
            Head::Repl(_, _) => Err(StreamError::new("out of context", self))
=======
            Head::Block(blk) => (*blk).apply(&self.source, &self.args)?.eval(env)
>>>>>>> 02297fa9
        }
    }

    pub(crate) fn eval_all(self, env: &Env) -> Result<Node, StreamError> {
        let source = self.source.map(|x| (*x).eval(env))
            .transpose()?
            .map(|x| Box::new(Expr::new_imm(x)));
        let args = self.args.into_iter()
            .map(|x| x.eval(env).map(Expr::new_imm))
            .collect::<Result<Vec<_>, _>>()?;
        Ok(Node{head: self.head, source, args})
    }

    pub(crate) fn eval_source(self, env: &Env) -> Result<Node, StreamError> {
        let source = self.source.map(|x| (*x).eval(env))
            .transpose()?
            .map(|x| Box::new(Expr::new_imm(x)));
        Ok(Node{head: self.head, source, args: self.args})
    }

    pub(crate) fn with<T, F>(self, f: F) -> Result<T, StreamError>
        where F: FnOnce(&Node) -> Result<T, StreamError>
    {
        f(&self).map_err(|e| e.with_node(self))
    }

    pub(crate) fn with_keep<T, F>(self, f: F) -> Result<(T, Node), StreamError>
        where F: FnOnce(&Node) -> Result<T, StreamError>
    {
        match f(&self) {
            Ok(ret) => Ok((ret, self)),
            Err(err) => Err(err.with_node(self))
        }
    }

    pub(crate) fn apply(self, source: &Option<Box<Expr>>, args: &Vec<Expr>) -> Result<Node, StreamError> {
        Ok(Node {
            head: self.head,
            source: match self.source {
                None => None,
                Some(boxed) => Some(Box::new((*boxed).apply(source, args)?))
            },
            args: self.args.into_iter()
                .map(|expr| expr.apply(source, args))
                .collect::<Result<Vec<_>, _>>()?
        })
    }
}

#[test]
fn test_block() {
    use crate::parser::parse;
    let env = Default::default();
    assert_eq!(parse("{#1}(3,4)").unwrap().eval(&env).unwrap().to_string(), "3");
    assert_eq!(parse("{#2}(3,4)").unwrap().eval(&env).unwrap().to_string(), "4");
    assert!(parse("{#3}(3,4)").unwrap().eval(&env).is_err());
    assert!(parse("#1").unwrap().eval(&env).is_err());
    assert_eq!(parse("1.{2}(3)").unwrap().eval(&env).unwrap().to_string(), "2");
    assert_eq!(parse("{#1+{#1}(2,3)}(4,5)").unwrap().eval(&env).unwrap().to_string(), "6");
    assert_eq!(parse("{#1}({#2}(3,4),5)").unwrap().eval(&env).unwrap().to_string(), "4");
}

impl Describe for Node {
    fn describe(&self) -> String {
        let mut ret = String::new();
        if let Some(source) = &self.source {
            ret += &source.describe();
            ret.push('.');
        }
        match &self.head {
            Head::Symbol(s) => ret += s,
            Head::Block(b) => {
                ret.push('{');
                ret += &b.describe();
                ret.push('}');
            },
            Head::Oper(o) => { // special, early return
                ret.push('(');
                let mut it = self.args.iter();
                if self.args.len() > 1 {
                    ret += &it.next().unwrap().describe();
                }
                for expr in it {
                    ret += o;
                    ret += &expr.describe();
                }
                ret.push(')');
                return ret;
            },
            Head::Repl(chr, opt) => {
                ret.push(*chr);
                if let Some(num) = opt {
                    ret += &format!("{num}");
                }
            }
        };
        if !self.args.is_empty() {
            let mut it = self.args.iter();
            ret.push('(');
            ret += &it.next().unwrap().describe();
            for expr in it {
                ret += ", ";
                ret += &expr.describe();
            }
            ret.push(')');
        }
        ret
    }
}

#[test]
fn test_describe() {
    use crate::parser::parse;

    // chaining, args, block
    let orig = parse("a.b(c,d).{e}(f,g)").unwrap();
    let copy = parse(&orig.describe()).unwrap();
    assert_eq!(orig, copy);

    // value types
    let orig = parse("[1,true,'a\"b']").unwrap();
    let copy = parse(&orig.describe()).unwrap();
    assert_eq!(orig, copy);
    // TODO: strings

    // character escaping
    let orig = parse("'a\\n\\r\\t\\'\\\"'").unwrap();
    let copy = parse(&orig.describe()).unwrap();
    assert_eq!(orig, copy);

    // operators, precedence
    let orig = parse("1+(-2-3-4^(-5)*2)").unwrap();
    let copy = parse(&orig.describe()).unwrap();
    assert_eq!(orig, copy);

    // lists, parts
    let orig = parse("[1,2][3,4] + [[1,2]][[3,4]]").unwrap();
    let copy = parse(&orig.describe()).unwrap();
    assert_eq!(orig, copy);
}<|MERGE_RESOLUTION|>--- conflicted
+++ resolved
@@ -639,12 +639,7 @@
     pub fn eval(self, env: &Env) -> Result<Item, StreamError> {
         match self {
             Expr::Imm(item) => Ok(item),
-<<<<<<< HEAD
-            Expr::Eval(node) => node.eval()
-=======
-            Expr::Eval(node) => node.eval(env),
-            Expr::Repl(_, _) => Err(format!("{}: out of context", self.describe()).into())
->>>>>>> 02297fa9
+            Expr::Eval(node) => node.eval(env)
         }
     }
 }
@@ -696,12 +691,8 @@
                 Ok(func) => func(self, env),
                 Err(e) => Err(e.with_node(self))
             },
-<<<<<<< HEAD
-            Head::Block(blk) => (*blk).apply(&self.source, &self.args)?.eval(),
+            Head::Block(blk) => (*blk).apply(&self.source, &self.args)?.eval(env),
             Head::Repl(_, _) => Err(StreamError::new("out of context", self))
-=======
-            Head::Block(blk) => (*blk).apply(&self.source, &self.args)?.eval(env)
->>>>>>> 02297fa9
         }
     }
 
